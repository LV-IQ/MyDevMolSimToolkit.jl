name = "MolSimToolkit"
uuid = "054db54f-6694-444d-9bbb-e9ecdbfe77be"
authors = ["Leandro Martinez <lmartine@unicamp.br> and contributors"]
version = "1.25.4-DEV"

[deps]
CellListMap = "69e1c6dd-3888-40e6-b3c8-31ac5f578864"
Chemfiles = "46823bd8-5fb3-5f92-9aa0-96921f3dd015"
Dates = "ade2ca70-3891-5945-98fb-dc099432e06a"
DocStringExtensions = "ffbed154-4ef7-542d-bbb7-c09d3a79fcae"
EasyFit = "fde71243-0cda-4261-b7c7-4845bd106b21"
LaTeXStrings = "b964fa9f-0449-5b57-a5c2-d3ea65f4040f"
LinearAlgebra = "37e2e46d-f89d-539d-b4ee-838fcccc9c8e"
MolSimToolkitShared = "aea21201-7910-416e-b888-414710bebccb"
OffsetArrays = "6fe1bfb0-de20-5000-8ca7-80f57d26f881"
PDBTools = "e29189f1-7114-4dbd-93d0-c5673a921a58"
ProgressMeter = "92933f4c-e287-5a05-a399-4b506db050ca"
ProteinSecondaryStructures = "c298f58b-271f-48cb-96ac-5442ca7c67d9"
Reexport = "189a3867-3050-52da-a836-e630ba90ab69"
StaticArrays = "90137ffa-7385-5640-81b9-e52037218182"
Statistics = "10745b16-79ce-11e8-11f9-7d13ad32a3b2"
StatsBase = "2913bbd2-ae8a-5f71-8c99-4fb6c76f3a91"
TestItems = "1c621080-faea-4a02-84b6-bbd5e436b8fe"

[weakdeps]
Plots = "91a5bcdd-55d7-5caf-9e0b-520d859cae80"

[extensions]
Plotting = "Plots"

[compat]
Aqua = "0.8"
<<<<<<< HEAD
AtomsBase = "0.3.4, 0.4"
=======
>>>>>>> 33ce41d4
BenchmarkTools = "1.3"
CellListMap = "0.9.6"
Chemfiles = "0.10.31"
Dates = "1.9"
DelimitedFiles = "1.9"
DocStringExtensions = "0.9"
Documenter = "1.3"
EasyFit = "0.6.8"
LaTeXStrings = "1.3"
LinearAlgebra = "1.9"
MolSimToolkitShared = "1.1.2"
OffsetArrays = "1.13"
PDBTools = "1.8.1, 2"
Plots = "1.39"
ProgressMeter = "1.10"
ProteinSecondaryStructures = "2"
Reexport = "1.2.2"
Rotations = "1.7"
StaticArrays = "1.6"
Statistics = "1.9"
StatsBase = "0.34"
Test = "1.9"
TestItemRunner = "1"
TestItems = "1"
julia = "1.9"

[extras]
Aqua = "4c88cf16-eb10-579e-8560-4a9242c79595"
BenchmarkTools = "6e4b80f9-dd63-53aa-95a3-0cdb28fa8baf"
DelimitedFiles = "8bb1440f-4735-579b-a4ab-409b98df4dab"
Documenter = "e30172f5-a6a5-5a46-863b-614d45cd2de4"
Plots = "91a5bcdd-55d7-5caf-9e0b-520d859cae80"
Rotations = "6038ab10-8711-5258-84ad-4b1120ba62dc"
Test = "8dfed614-e22c-5e08-85e1-65c5234f0b40"
TestItemRunner = "f8b46487-2199-4994-9208-9a1283c18c0a"

[targets]
test = ["Aqua", "Test", "TestItemRunner", "BenchmarkTools", "DelimitedFiles", "Rotations", "Documenter", "Plots"]<|MERGE_RESOLUTION|>--- conflicted
+++ resolved
@@ -30,10 +30,6 @@
 
 [compat]
 Aqua = "0.8"
-<<<<<<< HEAD
-AtomsBase = "0.3.4, 0.4"
-=======
->>>>>>> 33ce41d4
 BenchmarkTools = "1.3"
 CellListMap = "0.9.6"
 Chemfiles = "0.10.31"
